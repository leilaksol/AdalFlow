# Configuration file for the Sphinx documentation builder.
#
# This file only contains a selection of the most common options. For a full
# list see the documentation:
# https://www.sphinx-doc.org/en/master/usage/configuration.html

# -- Path setup --------------------------------------------------------------

# If extensions (or modules to document with autodoc) are in another directory,
# add these directories to sys.path here. If the directory is relative to the
# documentation root, use os.path.abspath to make it absolute, like shown here.
#
import os
import sys

<<<<<<< HEAD
sys.path.insert(0, os.path.abspath("../../"))
=======

sys.path.insert(0, os.path.abspath('../../'))
>>>>>>> 78cbe27d
sys.path.insert(0, os.path.abspath("../../lightrag"))
# # need to insert the paths
# for dir in os.walk('../../lightrag'):
#   sys.path.insert(0, dir[0])
# #   print(dir[0])

import lightrag

import lightrag.components
import lightrag.core
import lightrag.eval
import lightrag.prompts
import lightrag.utils
import lightrag.tracing

# -- Project information -----------------------------------------------------

project = "LightRAG"
copyright = "2024, SylphAI"
author = "SylphAI"


# -- General configuration ---------------------------------------------------

# Add any Sphinx extension module names here, as strings. They can be
# extensions coming with Sphinx (named 'sphinx.ext.*') or your custom
# ones.
extensions = [
    "sphinx.ext.autodoc",
    "sphinx.ext.autosummary",
    "sphinx.ext.doctest",
    "sphinx.ext.intersphinx",
    "sphinx.ext.mathjax",
    "sphinx.ext.napoleon",
    "sphinx.ext.viewcode",
    "sphinx.ext.githubpages",
    "sphinx.ext.todo",
    "sphinx.ext.autosectionlabel",
    "sphinx_design",
    "sphinx_copybutton",
    # "sphinx.builders.changes",
    # 'recommonmark',
    # 'myst_parser'
]


# Add any paths that contain templates here, relative to this directory.
templates_path = ["_templates"]

# List of patterns, relative to source directory, that match files and
# directories to ignore when looking for source files.
# This pattern also affects html_static_path and html_extra_path.
exclude_patterns = ["lightrag/tests", "test_*", "../li_test"]

# exclude_patterns = ['_build', 'Thumbs.db', '.DS_Store', '**.module.rst', '**/tests/*', '**/test_*.py', '*test.rst']

# -- Options for HTML output -------------------------------------------------

# The theme to use for HTML and HTML Help pages.  See the documentation for
# a list of builtin themes.

html_theme = "pydata_sphinx_theme"


html_logo = "../../images/LightRAG-logo-doc.jpeg"

# These options are for the sphinx_rtd_theme
html_theme_options = {
    "collapse_navigation": False,
    # "sticky_navigation": True,  # Ensures the sidebar stays at the top of the page
    "navigation_depth": 8,  # Controls how many headers are shown in the sidebar
    # "includehidden": True,
    # "titles_only": False,
    "icon_links": [
        {
            "name": "Discord",
            "url": "https://discord.gg/hmZWFEUd",
            "icon": "fa-brands fa-discord",
        },
    ],
    # "navigation_with_keys": True
}
# Add any paths that contain custom static files (such as style sheets) here,
# relative to this directory. They are copied after the builtin static files,
# so a file named "default.css" will overwrite the builtin "default.css".
html_static_path = ["_static"]  # Only for CSS, JS, images, etc.


# A shorter title for the navigation bar.  Default is the same as html_title.
html_short_title = "LightRAG"
# this will be the logo shown on the browser header
html_favicon = "../../images/LightRAG-logo-circle.png"

# In Sphinx documentation, the configuration option add_module_names in the conf.py file controls
# whether module names are prefixed before object names in the documentation. This setting is particularly
# relevant when documenting Python modules and their contents, such as classes, functions, and methods.
autosummary_generate = True  # Tells Sphinx to generate summary pages
autosummary_imported_members = False  # Consider turning this off if not necessary
add_module_names = False
autosectionlabel_prefix_document = True
autodoc_docstring_signature = True


autodoc_default_options = {
    "members": True,
    "undoc-members": True,
    "member-order": "bysource",
    "show-inheritance": True,
    "private-members": False,  # Ensure this is True if you want to document private members
    # "special-members": "__init__",  # Document special members like __init__
    "inherited-members": False,
    "exclude-members": "__init__",
    # "autosectionlabel_prefix_document": True,
}


def setup(app):
    app.add_css_file("custom.css")  # Add custom CSS file to the Sphinx configuration<|MERGE_RESOLUTION|>--- conflicted
+++ resolved
@@ -13,12 +13,8 @@
 import os
 import sys
 
-<<<<<<< HEAD
-sys.path.insert(0, os.path.abspath("../../"))
-=======
 
 sys.path.insert(0, os.path.abspath('../../'))
->>>>>>> 78cbe27d
 sys.path.insert(0, os.path.abspath("../../lightrag"))
 # # need to insert the paths
 # for dir in os.walk('../../lightrag'):
