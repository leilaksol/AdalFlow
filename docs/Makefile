# Minimal makefile for Sphinx documentation
#


# You can set these variables from the command line.
SPHINXOPTS    =
SPHINXBUILD   = sphinx-build
SPHINXPROJ    = LightRAG
SOURCEDIR     = source# the source of output and conf.py
BUILDDIR      = build
APIDOCOUTDIR  = $(SOURCEDIR)/apis

# Put it first so that "make" without argument is like "make help".
help:
	@$(SPHINXBUILD) -M help "$(SOURCEDIR)" "$(BUILDDIR)" $(SPHINXOPTS) $(O)

.PHONY: help Makefile

# Catch-all target: route all unknown targets to Sphinx using the new
# "make mode" option.  $(O) is meant as a shortcut for $(SPHINXOPTS).
%: Makefile
	@$(SPHINXBUILD) -M $@ "$(SOURCEDIR)" "$(BUILDDIR)" $(SPHINXOPTS) $(O)

apidoc:
	@sphinx-apidoc -o $(APIDOCOUTDIR)/core ../core --separate --force
	@sphinx-apidoc -o $(APIDOCOUTDIR)/components ../components --separate --force
<<<<<<< HEAD
	@sphinx-apidoc -o $(APIDOCOUTDIR)/utils ../utils --separate --force
=======
	@sphinx-apidoc -o $(APIDOCOUTDIR)/eval ../eval --separate --force
	@sphinx-apidoc -o $(APIDOCOUTDIR)/utils ../utils --separate --force
	@sphinx-apidoc -o $(APIDOCOUTDIR)/prompts ../prompts --separate --force
>>>>>>> a74a1ac4
	@echo "Inserting reference labels into RST files."
	@python $(SOURCEDIR)/insert_labels.py
	@echo "Removing unnecessary strings for better formatting"
	@python $(SOURCEDIR)/remove_string.py



html: apidoc
	@$(SPHINXBUILD) -b html "$(SOURCEDIR)" "$(BUILDDIR)" $(SPHINXOPTS) $(O)<|MERGE_RESOLUTION|>--- conflicted
+++ resolved
@@ -24,13 +24,10 @@
 apidoc:
 	@sphinx-apidoc -o $(APIDOCOUTDIR)/core ../core --separate --force
 	@sphinx-apidoc -o $(APIDOCOUTDIR)/components ../components --separate --force
-<<<<<<< HEAD
-	@sphinx-apidoc -o $(APIDOCOUTDIR)/utils ../utils --separate --force
-=======
 	@sphinx-apidoc -o $(APIDOCOUTDIR)/eval ../eval --separate --force
 	@sphinx-apidoc -o $(APIDOCOUTDIR)/utils ../utils --separate --force
 	@sphinx-apidoc -o $(APIDOCOUTDIR)/prompts ../prompts --separate --force
->>>>>>> a74a1ac4
+	@sphinx-apidoc -o $(APIDOCOUTDIR)/utils ../utils --separate --force
 	@echo "Inserting reference labels into RST files."
 	@python $(SOURCEDIR)/insert_labels.py
 	@echo "Removing unnecessary strings for better formatting"
