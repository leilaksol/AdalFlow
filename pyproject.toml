--- conflicted
+++ resolved
@@ -25,13 +25,9 @@
 openai = "^1.12.0"
 jinja2 = "^3.1.3"
 pytest = "^8.1.1"
-<<<<<<< HEAD
-groq = "^0.5.0"
+groq = "^0.5.0"          # should only be installed if groq client is used
 sphinx = "^7.3.7"
 sphinx-rtd-theme = "^2.0.0"
-=======
-groq = "^0.5.0"          # should only be installed if groq client is used
->>>>>>> bbb31262
 
 [tool.poetry.group.dev.dependencies]
 langchain = "^0.1.16"
